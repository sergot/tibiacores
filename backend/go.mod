--- conflicted
+++ resolved
@@ -3,6 +3,7 @@
 go 1.24.1
 
 require (
+	github.com/go-playground/validator/v10 v10.26.0
 	github.com/golang-jwt/jwt/v5 v5.2.2
 	github.com/google/uuid v1.6.0
 	github.com/jackc/pgx/v5 v5.7.5
@@ -20,7 +21,6 @@
 	github.com/gabriel-vasile/mimetype v1.4.8 // indirect
 	github.com/go-playground/locales v0.14.1 // indirect
 	github.com/go-playground/universal-translator v0.18.1 // indirect
-	github.com/go-playground/validator/v10 v10.26.0 // indirect
 	github.com/jackc/pgpassfile v1.0.0 // indirect
 	github.com/jackc/pgservicefile v0.0.0-20240606120523-5a60cdf6a761 // indirect
 	github.com/jackc/puddle/v2 v2.2.2 // indirect
@@ -37,17 +37,10 @@
 	github.com/rogpeppe/go-internal v1.14.1 // indirect
 	github.com/valyala/bytebufferpool v1.0.0 // indirect
 	github.com/valyala/fasttemplate v1.2.2 // indirect
-<<<<<<< HEAD
-	golang.org/x/net v0.36.0 // indirect
+	golang.org/x/net v0.38.0 // indirect
 	golang.org/x/sync v0.13.0 // indirect
 	golang.org/x/sys v0.32.0 // indirect
 	golang.org/x/text v0.24.0 // indirect
-=======
-	golang.org/x/net v0.38.0 // indirect
-	golang.org/x/sync v0.12.0 // indirect
-	golang.org/x/sys v0.31.0 // indirect
-	golang.org/x/text v0.23.0 // indirect
->>>>>>> 0d669a2f
 	golang.org/x/time v0.8.0 // indirect
 	gopkg.in/yaml.v3 v3.0.1 // indirect
 )